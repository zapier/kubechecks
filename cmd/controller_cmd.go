--- conflicted
+++ resolved
@@ -8,13 +8,6 @@
 	"syscall"
 	"time"
 
-<<<<<<< HEAD
-	"github.com/zapier/kubechecks/pkg/config"
-
-	"github.com/zapier/kubechecks/pkg/events"
-
-=======
->>>>>>> 3794ae99
 	_ "github.com/argoproj/argo-cd/v2/pkg/apis/application/v1alpha1"
 	"github.com/rs/zerolog/log"
 	"github.com/spf13/cobra"
@@ -39,14 +32,6 @@
 			log.Fatal().Err(err).Msg("failed to create vcs client")
 		}
 
-<<<<<<< HEAD
-		server := server.NewServer(&config.ServerConfig{
-			ArgoCdNamespace: viper.GetString("argocd-namespace"),
-			UrlPrefix:       viper.GetString("webhook-url-prefix"),
-			WebhookSecret:   viper.GetString("webhook-secret"),
-		})
-		go server.Start()
-=======
 		cfg := config.ServerConfig{
 			UrlPrefix:     viper.GetString("webhook-url-prefix"),
 			WebhookSecret: viper.GetString("webhook-secret"),
@@ -63,7 +48,6 @@
 
 		ctx := context.Background()
 		go server.Start(ctx)
->>>>>>> 3794ae99
 
 		// graceful termination handler.
 		// when we receive a SIGTERM from kubernetes, check for in-flight requests before exiting.
