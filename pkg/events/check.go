--- conflicted
+++ resolved
@@ -378,13 +378,8 @@
 `
 )
 
-<<<<<<< HEAD
-// Creates a generic Note struct that we can write into across all worker threads.
-func (ce *CheckEvent) createNote(ctx context.Context) *msg.Message {
-=======
-// createNote creates a generic Note struct that we can write into across all worker threads
+// createNote creates a generic Note struct that we can write into across all worker threads.
 func (ce *CheckEvent) createNote(ctx context.Context) (*msg.Message, error) {
->>>>>>> 25f4774e
 	ctx, span := otel.Tracer("check").Start(ctx, "createNote")
 	defer span.End()
 
