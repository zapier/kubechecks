package events

import (
	"context"
	"fmt"
	"os"
	"strings"
	"sync/atomic"
	"time"

	"github.com/pkg/errors"
	"github.com/rs/zerolog"
	"github.com/rs/zerolog/log"
	"github.com/spf13/viper"
	"go.opentelemetry.io/otel"
	"go.opentelemetry.io/otel/attribute"
	"go.opentelemetry.io/otel/trace"
	"golang.org/x/sync/errgroup"

	"github.com/zapier/kubechecks/pkg"
	"github.com/zapier/kubechecks/pkg/affected_apps"
	"github.com/zapier/kubechecks/pkg/argo_client"
	"github.com/zapier/kubechecks/pkg/config"
	"github.com/zapier/kubechecks/pkg/conftest"
	"github.com/zapier/kubechecks/pkg/diff"
	"github.com/zapier/kubechecks/pkg/kubepug"
	"github.com/zapier/kubechecks/pkg/repo"
	"github.com/zapier/kubechecks/pkg/repo_config"
	"github.com/zapier/kubechecks/pkg/validate"
	"github.com/zapier/kubechecks/pkg/vcs_clients"
	"github.com/zapier/kubechecks/telemetry"
)

type CheckEvent struct {
	client         vcs_clients.Client // Client exposing methods to communicate with platform of user choice
	fileList       []string           // What files have changed in this PR/MR
	repoFiles      []string           // All files in this repository
	TempWorkingDir string             // Location of the local repo
	repo           *repo.Repo
	logger         zerolog.Logger
	workerLimits   int
	vcsNote        *vcs_clients.Message

	affectedItems affected_apps.AffectedItems

	cfg *config.ServerConfig
}

const (
	errorCommentFormat = `
:warning:  **Error while %s** :warning: 
` + "```" + `
%v
` + "```" + `

Check kubechecks application logs for more information.
`
)

var (
	hostname = ""
	inFlight int32
)

func init() {
	hostname, _ = os.Hostname()
}

func NewCheckEvent(repo *repo.Repo, client vcs_clients.Client, cfg *config.ServerConfig) *CheckEvent {
	ce := &CheckEvent{
		cfg:    cfg,
		client: client,
		repo:   repo,
	}

	ce.logger = log.Logger.With().Str("repo", repo.Name).Int("event_id", repo.CheckID).Logger()
	return ce
}

// Get the Repo from a CheckEvent. In normal operations a CheckEvent can only be made by the VCSHookHandler
// As the Repo is built from a webhook payload via the VCSClient, it should always be present. If not, error
func (ce *CheckEvent) GetRepo(ctx context.Context) (*repo.Repo, error) {
	_, span := otel.Tracer("Kubechecks").Start(ctx, "CheckEventGetRepo")
	defer span.End()
	var err error

	if ce.repo == nil {
		ce.logger.Error().Err(err).Msg("Repo is nil, did you forget to create it?")
		return nil, err
	}
	return ce.repo, nil
}

func (ce *CheckEvent) CreateTempDir() error {
	var err error
	ce.TempWorkingDir, err = os.MkdirTemp("/tmp", "kubechecks-mr-clone")
	if err != nil {
		ce.logger.Error().Err(err).Msg("Unable to make temp directory")
		return err
	}
	return nil
}

func (ce *CheckEvent) Cleanup(ctx context.Context) {
	_, span := otel.Tracer("Kubechecks").Start(ctx, "Cleanup")
	defer span.End()

	if ce.TempWorkingDir != "" {
		if err := os.RemoveAll(ce.TempWorkingDir); err != nil {
			log.Warn().Err(err).Msgf("failed to remove %s", ce.TempWorkingDir)
		}
	}
}

// InitializeGit sets the username and email for a git repo
func (ce *CheckEvent) InitializeGit(ctx context.Context) error {
	_, span := otel.Tracer("Kubechecks").Start(ctx, "InitializeGit")
	defer span.End()

	return repo.InitializeGitSettings(ce.repo.Username, ce.repo.Email)
}

// CloneRepoLocal takes the repo inside the Check Event and try to clone it locally
func (ce *CheckEvent) CloneRepoLocal(ctx context.Context) error {
	_, span := otel.Tracer("Kubechecks").Start(ctx, "CloneRepoLocal")
	defer span.End()

	return ce.repo.CloneRepoLocal(ctx, ce.TempWorkingDir)
}

// MergeIntoTarget merges the changes from the MR/PR into the base branch
func (ce *CheckEvent) MergeIntoTarget(ctx context.Context) error {
	ctx, span := otel.Tracer("Kubechecks").Start(ctx, "MergeIntoTarget")
	defer span.End()
	gitRepo, err := ce.GetRepo(ctx)
	if err != nil {
		return err
	}

	return gitRepo.MergeIntoTarget(ctx)
}

func (ce *CheckEvent) GetListOfChangedFiles(ctx context.Context) ([]string, error) {
	ctx, span := otel.Tracer("Kubechecks").Start(ctx, "CheckEventGetListOfChangedFiles")
	defer span.End()

	gitRepo, err := ce.GetRepo(ctx)
	if err != nil {
		return nil, err
	}

	if len(ce.fileList) == 0 {
		ce.fileList, err = gitRepo.GetListOfChangedFiles(ctx)
	}

	if err == nil {
		ce.logger.Debug().Msgf("Changed files: %s", strings.Join(ce.fileList, ","))
	}

	return ce.fileList, err
}

// Walks the repo to find any apps or appsets impacted by the changes in the MR/PR.
func (ce *CheckEvent) GenerateListOfAffectedApps(ctx context.Context) error {
	_, span := otel.Tracer("Kubechecks").Start(ctx, "GenerateListOfAffectedApps")
	defer span.End()
	var err error

	var matcher affected_apps.Matcher
	cfg, _ := repo_config.LoadRepoConfig(ce.TempWorkingDir)
	if cfg != nil {
		log.Debug().Msg("using the config matcher")
		matcher = affected_apps.NewConfigMatcher(cfg)
	} else if viper.GetBool("monitor-all-applications") {
		log.Debug().Msg("using an argocd matcher")
<<<<<<< HEAD
		matcher, err = affected_apps.NewArgocdMatcher(ce.cfg.VcsToArgoMap, ce.repo, ce.TempWorkingDir)
=======
		matcher = affected_apps.NewArgocdMatcher(ce.cfg.VcsToArgoMap, ce.repo)
>>>>>>> 2209e2ad
		if err != nil {
			return errors.Wrap(err, "failed to create argocd matcher")
		}
	} else {
		log.Debug().Msg("using best effort matcher")
		ce.repoFiles, err = ce.repo.GetListOfRepoFiles()
		if err != nil {
			telemetry.SetError(span, err, "Get List of Repo Files")

			ce.logger.Error().Err(err).Msg("could not get list of repo files")
			// continue with an empty list
			ce.repoFiles = []string{}
		}
		matcher = affected_apps.NewBestEffortMatcher(ce.repo.Name, ce.repoFiles)
	}
	ce.affectedItems, err = matcher.AffectedApps(ctx, ce.fileList)
	if err != nil {
		telemetry.SetError(span, err, "Get Affected Apps")
		ce.logger.Error().Err(err).Msg("could not get list of affected apps and appsets")
	}
	span.SetAttributes(
		attribute.Int("numAffectedApps", len(ce.affectedItems.Applications)),
		attribute.Int("numAffectedAppSets", len(ce.affectedItems.ApplicationSets)),
		attribute.String("affectedApps", fmt.Sprintf("%+v", ce.affectedItems.Applications)),
		attribute.String("affectedAppSets", fmt.Sprintf("%+v", ce.affectedItems.ApplicationSets)),
	)
	ce.logger.Debug().Msgf("Affected apps: %+v", ce.affectedItems.Applications)
	ce.logger.Debug().Msgf("Affected appSets: %+v", ce.affectedItems.ApplicationSets)

	return err
}

type appStruct struct {
	name string
	dir  string
}

func (ce *CheckEvent) ProcessApps(ctx context.Context) {
	ctx, span := otel.Tracer("Kubechecks").Start(ctx, "ProcessApps",
		trace.WithAttributes(
			attribute.String("affectedApps", fmt.Sprintf("%+v", ce.affectedItems.Applications)),
			attribute.Int("workerLimits", ce.workerLimits),
			attribute.Int("numAffectedApps", len(ce.affectedItems.Applications)),
		))
	defer span.End()

	err := ce.client.TidyOutdatedComments(ctx, ce.repo)
	if err != nil {
		ce.logger.Error().Err(err).Msg("Failed to tidy outdated comments")
	}

	if len(ce.affectedItems.Applications) <= 0 && len(ce.affectedItems.ApplicationSets) <= 0 {
		ce.logger.Info().Msg("No affected apps or appsets, skipping")
		ce.client.PostMessage(ctx, ce.repo, ce.repo.CheckID, "No changes")
		return
	}

	// Concurrently process all apps, with a corresponding error channel for reporting back failures
	appChannel := make(chan appStruct, len(ce.affectedItems.Applications))
	errChannel := make(chan error, len(ce.affectedItems.Applications))

	// If the number of affected apps that we have is less than our worker limit, lower the worker limit
	if ce.workerLimits > len(ce.affectedItems.Applications) {
		ce.workerLimits = len(ce.affectedItems.Applications)
	}

	// We make one comment per run, containing output for all the apps
	ce.vcsNote = ce.createNote(ctx)

	for w := 0; w <= ce.workerLimits; w++ {
		go ce.appWorkers(ctx, w, appChannel, errChannel)
	}

	// Produce apps onto channel
	for _, app := range ce.affectedItems.Applications {
		a := appStruct{
			name: app.Name,
			dir:  app.Path,
		}
		ce.logger.Trace().Str("app", a.name).Str("dir", a.dir).Msg("producing app on channel")
		appChannel <- a
	}

	returnCount := 0
	resultError := false
	for err := range errChannel {
		returnCount++
		if err != nil {
			resultError = true
			ce.logger.Error().Err(err).Msg("error running tool")
		}
		if returnCount == len(ce.affectedItems.Applications) {
			ce.logger.Debug().Msg("Closing channels")
			close(appChannel)
			close(errChannel)
		}
	}
	ce.logger.Info().Msg("Finished")

	if resultError {
		ce.CommitStatus(ctx, vcs_clients.Failure)
		ce.logger.Error().Msg("Errors found")
		return
	}

	ce.CommitStatus(ctx, vcs_clients.Success)
}

// CommitStatus takes one of "success", "failure", "pending" or "error" and pass off to client
// To set the PR/MR status
func (ce *CheckEvent) CommitStatus(ctx context.Context, status vcs_clients.CommitState) {
	_, span := otel.Tracer("Kubechecks").Start(ctx, "CommitStatus")
	defer span.End()

	if err := ce.client.CommitStatus(ctx, ce.repo, status); err != nil {
		log.Warn().Err(err).Msg("failed to update commit status")
	}
}

// Process all apps on the provided channel
func (ce *CheckEvent) appWorkers(ctx context.Context, workerID int, appChannel chan appStruct, resultChannel chan error) {
	for app := range appChannel {
		ce.logger.Info().Int("workerID", workerID).Str("app", app.name).Msg("Processing App")
		resultChannel <- ce.processApp(ctx, app.name, app.dir)
	}
}

// processApp is a function that validates and processes a given application manifest against various checks,
// such as ArgoCD schema validation, diff generation, conftest policy validation, and pre-upgrade checks using kubepug.
// It takes a context (ctx), application name (app), directory (dir) as input and returns an error if any check fails.
// The processing is performed concurrently using Go routines and error groups. Any check results are sent through
// the returnChan. The function also manages the inFlight atomic counter to track active processing routines.
func (ce *CheckEvent) processApp(ctx context.Context, app, dir string) error {
	ctx, span := otel.Tracer("Kubechecks").Start(ctx, "processApp", trace.WithAttributes(
		attribute.String("app", app),
		attribute.String("dir", dir),
	))
	defer span.End()

	atomic.AddInt32(&inFlight, 1)
	defer atomic.AddInt32(&inFlight, -1)

	start := time.Now()
	ce.logger.Info().Str("app", app).Msg("Adding new app")
	// Build a new section for this app in the parent comment
	ce.vcsNote.AddNewApp(ctx, app)

	ce.logger.Debug().Msgf("Getting manifests for app: %s with code at %s/%s", app, ce.TempWorkingDir, dir)
	manifests, err := argo_client.GetManifestsLocal(ctx, app, ce.TempWorkingDir, dir)
	if err != nil {
		ce.logger.Error().Err(err).Msgf("Unable to get manifests for %s in %s", app, dir)
		ce.vcsNote.AddToAppMessage(ctx, app, fmt.Sprintf("Unable to get manifests for application: \n\n ```\n%s\n```", ce.cleanupGetManifestsError(err)))
		return nil
	}

	// Argo diff logic wants unformatted manifests but everything else wants them as YAML, so we prepare both
	formattedManifests := argo_client.FormatManifestsYAML(manifests)
	ce.logger.Trace().Msgf("Manifests:\n%+v\n", formattedManifests)

	k8sVersion, err := argo_client.GetArgoClient().GetKubernetesVersionByApplicationName(ctx, app)
	if err != nil {
		ce.logger.Error().Err(err).Msg("Error retrieving the Kubernetes version")
		k8sVersion = viper.GetString("fallback-k8s-version")
	} else {
		k8sVersion = fmt.Sprintf("%s.0", k8sVersion)
		ce.logger.Info().Msgf("Kubernetes version: %s", k8sVersion)
	}

	grp, grpCtx := errgroup.WithContext(ctx)
	wrap := ce.createWrapper(span, grpCtx, app)

<<<<<<< HEAD
	grp.Go(wrap("validating app against schema", ce.validateSchemas(grpCtx, app, k8sVersion, formattedManifests)))
=======
	grp.Go(wrap("validating app against schema", ce.validateSchemas(grpCtx, app, k8sVersion, ce.TempWorkingDir, formattedManifests)))
>>>>>>> 2209e2ad
	grp.Go(wrap("generating diff for app", ce.generateDiff(grpCtx, app, manifests)))

	if viper.GetBool("enable-conftest") {
		grp.Go(wrap("validation policy", ce.validatePolicy(grpCtx, app)))
	}

	grp.Go(wrap("running pre-upgrade check", ce.runPreupgradeCheck(grpCtx, app, k8sVersion, formattedManifests)))

	err = grp.Wait()
	if err != nil {
		telemetry.SetError(span, err, "running checks")
	}

	ce.vcsNote.AddToAppMessage(ctx, app, renderInfoFooter(time.Since(start), ce.repo.SHA))

	return err
}

type checkFunction func() (string, error)

func (ce *CheckEvent) createWrapper(span trace.Span, grpCtx context.Context, app string) func(string, checkFunction) func() error {
	return func(desc string, fn checkFunction) func() error {
		return func() error {
			defer func() {
				if r := recover(); r != nil {
					telemetry.SetError(span, fmt.Errorf("%v", r), desc)
					ce.vcsNote.AddToAppMessage(grpCtx, app, fmt.Sprintf(errorCommentFormat, desc, r))
				}
			}()

			s, err := fn()
			if err != nil {
				telemetry.SetError(span, err, desc)
				ce.vcsNote.AddToAppMessage(grpCtx, app, fmt.Sprintf(errorCommentFormat, desc, err))
				return errors.Wrapf(err, "error while %s", desc)
			}

			if s != "" {
				ce.vcsNote.AddToAppMessage(grpCtx, app, s)
			}

			return nil
		}
	}
}

func (ce *CheckEvent) runPreupgradeCheck(grpCtx context.Context, app string, k8sVersion string, formattedManifests []string) func() (string, error) {
	return func() (string, error) {
		s, err := kubepug.CheckApp(grpCtx, app, k8sVersion, formattedManifests)
		if err != nil {
			return "", err
		}

		return s, nil
	}
}

func (ce *CheckEvent) validatePolicy(ctx context.Context, app string) func() (string, error) {
	return func() (string, error) {
		argoApp, err := argo_client.GetArgoClient().GetApplicationByName(ctx, app)
		if err != nil {
			return "", errors.Wrapf(err, "could not retrieve ArgoCD App data: %q", app)
		}

		s, err := conftest.Conftest(ctx, argoApp, ce.TempWorkingDir)
		if err != nil {
			return "", err
		}

		return s, nil
	}
}

func (ce *CheckEvent) generateDiff(ctx context.Context, app string, manifests []string) func() (string, error) {
	return func() (string, error) {
		s, rawDiff, err := diff.GetDiff(ctx, app, manifests)
		if err != nil {
			return "", err
		}

		diff.AIDiffSummary(ctx, ce.vcsNote, app, manifests, rawDiff)

		return s, nil
	}
}

<<<<<<< HEAD
func (ce *CheckEvent) validateSchemas(ctx context.Context, app string, k8sVersion string, formattedManifests []string) func() (string, error) {
	return func() (string, error) {
		s, err := validate.ArgoCdAppValidate(ctx, app, k8sVersion, ce.TempWorkingDir, formattedManifests)
=======
func (ce *CheckEvent) validateSchemas(ctx context.Context, app, k8sVersion, tempRepoPath string, formattedManifests []string) func() (string, error) {
	return func() (string, error) {
		s, err := validate.ArgoCdAppValidate(ctx, app, k8sVersion, tempRepoPath, formattedManifests)
>>>>>>> 2209e2ad
		if err != nil {
			return "", err
		}

		return s, nil
	}
}

// Creates a generic Note struct that we can write into across all worker threads
func (ce *CheckEvent) createNote(ctx context.Context) *vcs_clients.Message {
	ctx, span := otel.Tracer("check").Start(ctx, "createNote")
	defer span.End()

	var sb strings.Builder
	_, _ = fmt.Fprintf(&sb, "# Kubechecks Report:\n")
	ce.logger.Info().Msgf("Creating note")

	return ce.client.PostMessage(ctx, ce.repo, ce.repo.CheckID, sb.String())
}

// cleanupGetManifestsError takes an error as input and returns a simplified and more user-friendly error message.
// It reformats Helm error messages by removing excess information, and makes file paths relative to the git repo root.
func (ce *CheckEvent) cleanupGetManifestsError(err error) string {
	// cleanup the chonky helm error message for a better DX
	errStr := err.Error()
	if strings.Contains(errStr, "helm template") && strings.Contains(errStr, "failed exit status") {
		errMsgIdx := strings.Index(errStr, "Error:")
		errStr = fmt.Sprintf("Helm %s", errStr[errMsgIdx:])
	}

	// strip the temp directory from any files mentioned to make file paths relative to git repo root
	errStr = strings.ReplaceAll(errStr, ce.TempWorkingDir+"/", "")

	return errStr
}

func renderInfoFooter(duration time.Duration, commitSHA string) string {
	if viper.GetBool("show-debug-info") {
		label := viper.GetString("label-filter")
		envStr := ""
		if label != "" {
			envStr = fmt.Sprintf(", Env: %s", label)
		}
		return fmt.Sprintf("<small>_Done: Pod: %s, Dur: %v, SHA: %s%s_<small>\n", hostname, duration, pkg.GitCommit, envStr)
	} else {
		return fmt.Sprintf("<small>_Done. CommitSHA: %s_<small>\n", commitSHA)
	}
}<|MERGE_RESOLUTION|>--- conflicted
+++ resolved
@@ -173,11 +173,7 @@
 		matcher = affected_apps.NewConfigMatcher(cfg)
 	} else if viper.GetBool("monitor-all-applications") {
 		log.Debug().Msg("using an argocd matcher")
-<<<<<<< HEAD
 		matcher, err = affected_apps.NewArgocdMatcher(ce.cfg.VcsToArgoMap, ce.repo, ce.TempWorkingDir)
-=======
-		matcher = affected_apps.NewArgocdMatcher(ce.cfg.VcsToArgoMap, ce.repo)
->>>>>>> 2209e2ad
 		if err != nil {
 			return errors.Wrap(err, "failed to create argocd matcher")
 		}
@@ -349,11 +345,7 @@
 	grp, grpCtx := errgroup.WithContext(ctx)
 	wrap := ce.createWrapper(span, grpCtx, app)
 
-<<<<<<< HEAD
-	grp.Go(wrap("validating app against schema", ce.validateSchemas(grpCtx, app, k8sVersion, formattedManifests)))
-=======
 	grp.Go(wrap("validating app against schema", ce.validateSchemas(grpCtx, app, k8sVersion, ce.TempWorkingDir, formattedManifests)))
->>>>>>> 2209e2ad
 	grp.Go(wrap("generating diff for app", ce.generateDiff(grpCtx, app, manifests)))
 
 	if viper.GetBool("enable-conftest") {
@@ -440,15 +432,9 @@
 	}
 }
 
-<<<<<<< HEAD
-func (ce *CheckEvent) validateSchemas(ctx context.Context, app string, k8sVersion string, formattedManifests []string) func() (string, error) {
-	return func() (string, error) {
-		s, err := validate.ArgoCdAppValidate(ctx, app, k8sVersion, ce.TempWorkingDir, formattedManifests)
-=======
 func (ce *CheckEvent) validateSchemas(ctx context.Context, app, k8sVersion, tempRepoPath string, formattedManifests []string) func() (string, error) {
 	return func() (string, error) {
 		s, err := validate.ArgoCdAppValidate(ctx, app, k8sVersion, tempRepoPath, formattedManifests)
->>>>>>> 2209e2ad
 		if err != nil {
 			return "", err
 		}
