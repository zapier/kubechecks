--- conflicted
+++ resolved
@@ -13,10 +13,6 @@
 	"go.opentelemetry.io/otel/attribute"
 	"go.opentelemetry.io/otel/trace"
 
-<<<<<<< HEAD
-	"github.com/zapier/kubechecks/pkg"
-=======
->>>>>>> 3794ae99
 	"github.com/zapier/kubechecks/pkg/config"
 	"github.com/zapier/kubechecks/pkg/events"
 	"github.com/zapier/kubechecks/pkg/repo"
@@ -25,54 +21,13 @@
 )
 
 type VCSHookHandler struct {
-<<<<<<< HEAD
-	client    pkg.Client
-	tokenUser string
-	cfg       *config.ServerConfig
-=======
 	client vcs.Client
 	cfg    *config.ServerConfig
->>>>>>> 3794ae99
 	// labelFilter is a string specifying the required label name to filter merge events by; if empty, all merge events will pass the filter.
 	labelFilter string
 }
 
-<<<<<<< HEAD
-var once sync.Once
-var vcsClient pkg.Client // Currently, only allow one client at a time
-var tokenUser string
-var ProjectHookPath = "/gitlab/project"
-
-// High level type representing the fields we care about from an arbitrary Git repository
-func GetVCSClient() (pkg.Client, string) {
-	once.Do(func() {
-		vcsClient, tokenUser = createVCSClient()
-	})
-	return vcsClient, tokenUser
-}
-
-func createVCSClient() (pkg.Client, string) {
-	// Determine what client to use based on set config (default Gitlab)
-	clientType := viper.GetString("vcs-type")
-	// All hooks set up follow the convention /VCS_PROVIDER/project
-	ProjectHookPath = fmt.Sprintf("/%s/project", clientType)
-	switch clientType {
-	case "gitlab":
-		return gitlab_client.GetGitlabClient()
-	case "github":
-		return github_client.GetGithubClient()
-	default:
-		log.Fatal().Msgf("Unknown VCS type: %s", clientType)
-		return nil, ""
-	}
-
-}
-
 func NewVCSHookHandler(cfg *config.ServerConfig) *VCSHookHandler {
-	client, tokenUser := GetVCSClient()
-=======
-func NewVCSHookHandler(cfg *config.ServerConfig) *VCSHookHandler {
->>>>>>> 3794ae99
 	labelFilter := viper.GetString("label-filter")
 
 	return &VCSHookHandler{
