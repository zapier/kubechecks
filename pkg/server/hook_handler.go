--- conflicted
+++ resolved
@@ -51,14 +51,8 @@
 
 	pr, err := h.ctr.VcsClient.ParseHook(ctx, c.Request(), payload)
 	if err != nil {
-<<<<<<< HEAD
 		if errors.Is(err, vcs.ErrInvalidType) {
-			log.Debug().Msg("Ignoring event, not a merge request")
-=======
-		switch err {
-		case vcs.ErrInvalidType:
 			log.Debug().Msg("Ignoring event, not a supported request")
->>>>>>> 25f4774e
 			return c.String(http.StatusOK, "Skipped")
 		}
 
