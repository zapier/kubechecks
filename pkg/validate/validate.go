package validate

import (
	"context"
	"fmt"
	"io"
	"os"
	"path/filepath"
	"strings"

	"github.com/rs/zerolog/log"
	"github.com/spf13/viper"
	"github.com/yannh/kubeconform/pkg/validator"
	"go.opentelemetry.io/otel"

	"github.com/zapier/kubechecks/pkg"
<<<<<<< HEAD
)

var reposCache = newReposDirectory()
=======
	"github.com/zapier/kubechecks/pkg/local"
)

var reposCache = local.NewReposDirectory()
>>>>>>> 2209e2ad

const kubeconformCommentFormat = `
<details><summary><b>Show kubeconform report:</b> %s</summary>

>Validated against Kubernetes Version: %s

%s

</details>
`

func getSchemaLocations(ctx context.Context, tempRepoPath string) []string {
	locations := []string{
<<<<<<< HEAD
		// schemas built into the kubechecks repo
		`./schemas/{{ .NormalizedKubernetesVersion }}/{{ .ResourceKind }}{{ .KindSuffix }}.json`,

		// schemas included in kubechecks
		"https://raw.githubusercontent.com/yannh/kubernetes-json-schema/master/{{ .NormalizedKubernetesVersion }}-standalone{{ .StrictSuffix }}/{{ .ResourceKind }}{{ .KindSuffix }}.json",
	}

	// schemas configured globally
	schemasLocation := viper.GetString("schemas-location")
	log.Debug().Str("schemas-location", schemasLocation).Msg("viper")
	if strings.HasPrefix(schemasLocation, "https://") || strings.HasPrefix(schemasLocation, "http://") || strings.HasPrefix(schemasLocation, "git@") {
		log.Debug().Msg("registering repository")
		repoPath := reposCache.Register(ctx, schemasLocation)
		if repoPath != "" {
			locations = append(locations, repoPath)
		}
	} else if schemasLocation != "" {
		locations = append(locations, schemasLocation)
	}

	// bring in schemas that might be in the cloned repository
	schemaPath := filepath.Join(tempRepoPath, "schemas")
	log.Debug().Str("path", schemaPath).Msg("repo-schema-path")
	if stat, err := os.Stat(schemaPath); err == nil && stat.IsDir() {
		locations = append(locations, fmt.Sprintf("%s/{{ .NormalizedKubernetesVersion }}/{{ .ResourceKind }}{{ .KindSuffix }}.json", schemaPath))
	} else {
		log.Debug().Err(err).Msg("failed to find repo schemas")
=======
		// schemas included in kubechecks
		"default",
	}

	// schemas configured globally
	schemasLocations := viper.GetStringSlice("schemas-location")
	for _, schemasLocation := range schemasLocations {
		log.Debug().Str("schemas-location", schemasLocation).Msg("viper")
		schemaPath := reposCache.EnsurePath(ctx, tempRepoPath, schemasLocation)
		if schemaPath != "" {
			locations = append(locations, schemaPath)
		}
	}

	for index := range locations {
		location := locations[index]
		if location == "default" {
			continue
		}

		if !strings.HasSuffix(location, "/") {
			location += "/"
		}

		location += "{{ .NormalizedKubernetesVersion }}/{{ .ResourceKind }}{{ .KindSuffix }}.json"
		locations[index] = location
>>>>>>> 2209e2ad
	}

	return locations
}

func ArgoCdAppValidate(ctx context.Context, appName, targetKubernetesVersion, tempRepoPath string, appManifests []string) (string, error) {
	_, span := otel.Tracer("Kubechecks").Start(ctx, "ArgoCdAppValidate")
	defer span.End()

	log.Debug().Str("app_name", appName).Str("k8s_version", targetKubernetesVersion).Msg("ArgoCDAppValidate")

	cwd, _ := os.Getwd()
	vOpts := validator.Opts{
		Cache:   filepath.Join(cwd, "schemas/"),
		SkipTLS: false,
		SkipKinds: map[string]struct{}{
			"apiextensions.k8s.io/v1/CustomResourceDefinition": {},
		},
		RejectKinds:          nil,
		KubernetesVersion:    targetKubernetesVersion,
		Strict:               true,
		IgnoreMissingSchemas: false,
		Debug:                log.Debug().Enabled(),
	}

	var (
		outputString    []string
		schemaLocations = getSchemaLocations(ctx, tempRepoPath)
	)

	log.Debug().Msgf("cache location: %s", vOpts.Cache)
	log.Debug().Msgf("target kubernetes version: %s", targetKubernetesVersion)
	log.Debug().Msgf("schema locations: %s", strings.Join(schemaLocations, ", "))

	v, err := validator.New(schemaLocations, vOpts)
	if err != nil {
		log.Error().Err(err).Msg("could not create kubeconform validator")
		return "", fmt.Errorf("could not create kubeconform validator: %v", err)
	}
	result := v.Validate("-", io.NopCloser(strings.NewReader(strings.Join(appManifests, "\n"))))
	var invalid, failedValidation bool
	for _, res := range result {
		sigData, _ := res.Resource.Signature()
		sig := fmt.Sprintf("%s %s %s", sigData.Version, sigData.Kind, sigData.Name)

		switch res.Status {
		case validator.Invalid:
			outputString = append(outputString, fmt.Sprintf(" * :warning: **Invalid**: %s", sig))
			outputString = append(outputString, fmt.Sprintf("   * %s ", res.Err))
			invalid = true
		case validator.Error:
			outputString = append(outputString, fmt.Sprintf(" * :red_circle: **Error**: %s - %v", sig, res.Err))
			failedValidation = true
		case validator.Empty:
			// noop
		case validator.Skipped:
			outputString = append(outputString, fmt.Sprintf(" * :skip: Skipped: %s", sig))
		default:
			outputString = append(outputString, fmt.Sprintf(" * :white_check_mark: Passed: %s", sig))
		}
	}
	summary := pkg.PassString()
	if invalid {
		summary = pkg.WarningString()
	} else if failedValidation {
		summary = pkg.FailedString()
	}

	return fmt.Sprintf(kubeconformCommentFormat, summary, targetKubernetesVersion, strings.Join(outputString, "\n")), nil
}<|MERGE_RESOLUTION|>--- conflicted
+++ resolved
@@ -14,16 +14,10 @@
 	"go.opentelemetry.io/otel"
 
 	"github.com/zapier/kubechecks/pkg"
-<<<<<<< HEAD
-)
-
-var reposCache = newReposDirectory()
-=======
 	"github.com/zapier/kubechecks/pkg/local"
 )
 
 var reposCache = local.NewReposDirectory()
->>>>>>> 2209e2ad
 
 const kubeconformCommentFormat = `
 <details><summary><b>Show kubeconform report:</b> %s</summary>
@@ -37,35 +31,6 @@
 
 func getSchemaLocations(ctx context.Context, tempRepoPath string) []string {
 	locations := []string{
-<<<<<<< HEAD
-		// schemas built into the kubechecks repo
-		`./schemas/{{ .NormalizedKubernetesVersion }}/{{ .ResourceKind }}{{ .KindSuffix }}.json`,
-
-		// schemas included in kubechecks
-		"https://raw.githubusercontent.com/yannh/kubernetes-json-schema/master/{{ .NormalizedKubernetesVersion }}-standalone{{ .StrictSuffix }}/{{ .ResourceKind }}{{ .KindSuffix }}.json",
-	}
-
-	// schemas configured globally
-	schemasLocation := viper.GetString("schemas-location")
-	log.Debug().Str("schemas-location", schemasLocation).Msg("viper")
-	if strings.HasPrefix(schemasLocation, "https://") || strings.HasPrefix(schemasLocation, "http://") || strings.HasPrefix(schemasLocation, "git@") {
-		log.Debug().Msg("registering repository")
-		repoPath := reposCache.Register(ctx, schemasLocation)
-		if repoPath != "" {
-			locations = append(locations, repoPath)
-		}
-	} else if schemasLocation != "" {
-		locations = append(locations, schemasLocation)
-	}
-
-	// bring in schemas that might be in the cloned repository
-	schemaPath := filepath.Join(tempRepoPath, "schemas")
-	log.Debug().Str("path", schemaPath).Msg("repo-schema-path")
-	if stat, err := os.Stat(schemaPath); err == nil && stat.IsDir() {
-		locations = append(locations, fmt.Sprintf("%s/{{ .NormalizedKubernetesVersion }}/{{ .ResourceKind }}{{ .KindSuffix }}.json", schemaPath))
-	} else {
-		log.Debug().Err(err).Msg("failed to find repo schemas")
-=======
 		// schemas included in kubechecks
 		"default",
 	}
@@ -92,7 +57,6 @@
 
 		location += "{{ .NormalizedKubernetesVersion }}/{{ .ResourceKind }}{{ .KindSuffix }}.json"
 		locations[index] = location
->>>>>>> 2209e2ad
 	}
 
 	return locations
