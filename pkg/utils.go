package pkg

var (
	GitTag    = ""
	GitCommit = ""
)

<<<<<<< HEAD
func PassEmoji() string {
	return " :white_check_mark: "
}

func PassString() string {
	return " Passed" + PassEmoji()
}

func WarningEmoji() string {
	return " :warning: "
}

func WarningString() string {
	return " Warning" + WarningEmoji()
}

func FailedEmoji() string {
	return " :red_circle: "
}

func FailedString() string {
	return " Failed" + FailedEmoji()
}

=======
>>>>>>> 03c75783
func Pointer[T interface{}](item T) *T {
	return &item
}<|MERGE_RESOLUTION|>--- conflicted
+++ resolved
@@ -5,33 +5,6 @@
 	GitCommit = ""
 )
 
-<<<<<<< HEAD
-func PassEmoji() string {
-	return " :white_check_mark: "
-}
-
-func PassString() string {
-	return " Passed" + PassEmoji()
-}
-
-func WarningEmoji() string {
-	return " :warning: "
-}
-
-func WarningString() string {
-	return " Warning" + WarningEmoji()
-}
-
-func FailedEmoji() string {
-	return " :red_circle: "
-}
-
-func FailedString() string {
-	return " Failed" + FailedEmoji()
-}
-
-=======
->>>>>>> 03c75783
 func Pointer[T interface{}](item T) *T {
 	return &item
 }