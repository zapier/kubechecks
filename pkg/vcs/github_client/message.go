--- conflicted
+++ resolved
@@ -219,13 +219,8 @@
 	log.Debug().Msgf("Hiding kubecheck messages in PR %d in repo %s", pr.CheckID, pr.FullName)
 
 	for _, comment := range comments {
-<<<<<<< HEAD
-		if strings.EqualFold(comment.GetUser().GetLogin(), c.username) {
-			// GitHub API does not expose minimizeComment API. It's only available from the GraphQL API
-=======
 		if strings.EqualFold(comment.GetUser().GetLogin(), c.username) || strings.Contains(*comment.Body, fmt.Sprintf("Kubechecks %s Report", c.cfg.Identifier)) {
 			// Github API does not expose minimizeComment API. IT's only available from the GraphQL API
->>>>>>> 61456e65
 			// https://docs.github.com/en/graphql/reference/mutations#minimizecomment
 			var m struct {
 				MinimizeComment struct {
