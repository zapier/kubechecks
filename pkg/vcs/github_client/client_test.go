--- conflicted
+++ resolved
@@ -10,11 +10,8 @@
 	"github.com/shurcooL/githubv4"
 	"github.com/stretchr/testify/assert"
 	"github.com/stretchr/testify/mock"
-<<<<<<< HEAD
-
-=======
 	"github.com/stretchr/testify/require"
->>>>>>> 25f4774e
+
 	githubMocks "github.com/zapier/kubechecks/mocks/github_client/mocks"
 	"github.com/zapier/kubechecks/pkg/config"
 	"github.com/zapier/kubechecks/pkg/vcs"
@@ -30,7 +27,7 @@
 	}
 }
 
-// MockGitHubPullRequestMethod is a generic function to mock GitHub client methods
+// MockGitHubPullRequestMethod is a generic function to mock GitHub client methods.
 func MockGitHubPullRequestMethod(methodName string, returns []interface{}) *GClient {
 	mockClient := new(githubMocks.MockPullRequestsServices)
 	mockClient.On(methodName, mock.Anything, mock.Anything, mock.Anything, mock.Anything).Return(returns...)
@@ -348,7 +345,6 @@
 		email          string
 	}
 	type args struct {
-		context context.Context
 		comment *github.IssueCommentEvent
 	}
 	tests := []struct {
@@ -395,14 +391,14 @@
 							},
 						},
 						&github.Response{Response: &http.Response{StatusCode: http.StatusOK}},
-						nil},
+						nil,
+					},
 				),
 				cfg:      config.ServerConfig{},
 				username: "unittestuser",
 				email:    "unitestuser@localhost.local",
 			},
 			args: args{
-				context: context.TODO(),
 				comment: &github.IssueCommentEvent{
 					Issue: &github.Issue{
 						URL:    github.String("https://github.com/zapier/kubechecks/pull/250"),
@@ -447,7 +443,7 @@
 				username:       tt.fields.username,
 				email:          tt.fields.email,
 			}
-			actual, err := c.buildRepoFromComment(tt.args.context, tt.args.comment)
+			actual, err := c.buildRepoFromComment(context.TODO(), tt.args.comment)
 			require.NoError(t, err)
 			assert.Equal(t, tt.want.Name, actual.Name)
 			assert.Equal(t, tt.want.Labels, actual.Labels)
