--- conflicted
+++ resolved
@@ -156,9 +156,6 @@
 		return c.pruneOldComments(ctx, pr.FullName, pr.CheckID, allNotes)
 	}
 	return c.hideOutdatedMessages(ctx, pr.FullName, pr.CheckID, allNotes)
-<<<<<<< HEAD
-=======
-
 }
 
 type NotesServices interface {
@@ -170,5 +167,4 @@
 
 type NotesService struct {
 	NotesServices
->>>>>>> 25f4774e
 }