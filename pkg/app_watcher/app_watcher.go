package app_watcher

import (
	"context"
	"reflect"
	"strings"
	"time"

	appclientset "github.com/argoproj/argo-cd/v2/pkg/client/clientset/versioned"
	"github.com/rs/zerolog/log"
	"k8s.io/client-go/tools/clientcmd"

	appv1alpha1 "github.com/argoproj/argo-cd/v2/pkg/apis/application/v1alpha1"
	informers "github.com/argoproj/argo-cd/v2/pkg/client/informers/externalversions/application/v1alpha1"
	applisters "github.com/argoproj/argo-cd/v2/pkg/client/listers/application/v1alpha1"
	"k8s.io/apimachinery/pkg/util/runtime"
	"k8s.io/client-go/tools/cache"

	"github.com/zapier/kubechecks/pkg/appdir"
)

// ApplicationWatcher is the controller that watches ArgoCD Application resources via the Kubernetes API
type ApplicationWatcher struct {
	applicationClientset appclientset.Interface
	appInformer          cache.SharedIndexInformer
	appLister            applisters.ApplicationLister

	vcsToArgoMap appdir.VcsToArgoMap
}

// NewApplicationWatcher creates new instance of ApplicationWatcher.
func NewApplicationWatcher(vcsToArgoMap appdir.VcsToArgoMap) (*ApplicationWatcher, error) {
	// this assumes kubechecks is running inside the cluster
	kubeCfg, err := clientcmd.BuildConfigFromFlags("", "")
	if err != nil {
		log.Fatal().Msgf("Error building kubeconfig: %s", err.Error())
	}

	appClient := appclientset.NewForConfigOrDie(kubeCfg)

	ctrl := ApplicationWatcher{
		applicationClientset: appClient,
		vcsToArgoMap:         vcsToArgoMap,
	}

	appInformer, appLister := ctrl.newApplicationInformerAndLister(time.Second * 30)

	ctrl.appInformer = appInformer
	ctrl.appLister = appLister

	return &ctrl, nil
}

// Run starts the Application CRD controller.
func (ctrl *ApplicationWatcher) Run(ctx context.Context, processors int) {
	log.Info().Msg("starting Application Controller")

	defer runtime.HandleCrash()

	go ctrl.appInformer.Run(ctx.Done())

	if !cache.WaitForCacheSync(ctx.Done(), ctrl.appInformer.HasSynced) {
		log.Error().Msg("Timed out waiting for caches to sync")
		return
	}

	<-ctx.Done()
}

// onAdd is the function executed when the informer notifies the
// presence of a new Application in the namespace
func (ctrl *ApplicationWatcher) onApplicationAdded(obj interface{}) {
	app, ok := canProcessApp(obj)
	if !ok {
		return
	}
	key, err := cache.MetaNamespaceKeyFunc(obj)
	if err != nil {
		log.Error().Err(err).Msg("appwatcher: could not get key for added application")
	}
	log.Info().Str("key", key).Msg("appwatcher: onApplicationAdded")
	ctrl.vcsToArgoMap.AddApp(app)
}

func (ctrl *ApplicationWatcher) onApplicationUpdated(old, new interface{}) {
	newApp, newOk := canProcessApp(new)
	oldApp, oldOk := canProcessApp(old)
	if !newOk || !oldOk {
		return
	}

	key, err := cache.MetaNamespaceKeyFunc(new)
	if err != nil {
		log.Warn().Err(err).Msg("appwatcher: could not get key for updated application")
	}

	// We want to update when any of Source or Sources parameters has changed
	if !reflect.DeepEqual(oldApp.Spec.Source, newApp.Spec.Source) || !reflect.DeepEqual(oldApp.Spec.Sources, newApp.Spec.Sources) {
		log.Info().Str("key", key).Msg("appwatcher: onApplicationUpdated")
		ctrl.vcsToArgoMap.UpdateApp(old.(*appv1alpha1.Application), new.(*appv1alpha1.Application))
	}

}

func (ctrl *ApplicationWatcher) onApplicationDeleted(obj interface{}) {
	app, ok := canProcessApp(obj)
	if !ok {
		return
	}
	key, err := cache.MetaNamespaceKeyFunc(obj)
	if err != nil {
		log.Warn().Err(err).Msg("appwatcher: could not get key for deleted application")
	}

	log.Info().Str("key", key).Msg("appwatcher: onApplicationDeleted")
	ctrl.vcsToArgoMap.DeleteApp(app)
}

/*
This Go function, named newApplicationInformerAndLister, is part of the ApplicationWatcher struct. It sets up a Kubernetes SharedIndexInformer and a Lister for Argo CD Applications.
A SharedIndexInformer is used to watch changes to a specific type of Kubernetes resource in an efficient manner. It significantly reduces the load on the Kubernetes API server by sharing and caching watches between all controllers that need to observe the object.
Listers use the data from the informer's cache to provide a read-optimized view of the cache which reduces the load on the API Server and hides some complexity.
*/
func (ctrl *ApplicationWatcher) newApplicationInformerAndLister(refreshTimeout time.Duration) (cache.SharedIndexInformer, applisters.ApplicationLister) {
	informer := informers.NewApplicationInformer(ctrl.applicationClientset, "", refreshTimeout,
		cache.Indexers{cache.NamespaceIndex: cache.MetaNamespaceIndexFunc},
	)

	lister := applisters.NewApplicationLister(informer.GetIndexer())
	if _, err := informer.AddEventHandler(
		cache.ResourceEventHandlerFuncs{
			AddFunc:    ctrl.onApplicationAdded,
			UpdateFunc: ctrl.onApplicationUpdated,
			DeleteFunc: ctrl.onApplicationDeleted,
		},
	); err != nil {
<<<<<<< HEAD
		log.Error().Err(err).Msg("failed to add event handler")
=======
		log.Error().Err(err).Msg("failed to add event handlers")
>>>>>>> 0a73e211
	}
	return informer, lister
}

func canProcessApp(obj interface{}) (*appv1alpha1.Application, bool) {
	app, ok := obj.(*appv1alpha1.Application)
	if !ok {
		return &appv1alpha1.Application{}, false
	}

	for _, src := range app.Spec.Sources {
		if isGitRepo(src.RepoURL) {
			return app, true
		}
	}

	if !isGitRepo(app.Spec.Source.RepoURL) {
		return app, false
	}

	return app, true
}

func isGitRepo(url string) bool {
	return strings.Contains(url, "gitlab.com") || strings.Contains(url, "github.com")
}<|MERGE_RESOLUTION|>--- conflicted
+++ resolved
@@ -134,11 +134,7 @@
 			DeleteFunc: ctrl.onApplicationDeleted,
 		},
 	); err != nil {
-<<<<<<< HEAD
 		log.Error().Err(err).Msg("failed to add event handler")
-=======
-		log.Error().Err(err).Msg("failed to add event handlers")
->>>>>>> 0a73e211
 	}
 	return informer, lister
 }
