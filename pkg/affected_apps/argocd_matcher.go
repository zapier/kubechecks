--- conflicted
+++ resolved
@@ -5,6 +5,7 @@
 	"os"
 
 	"github.com/rs/zerolog/log"
+
 	"github.com/zapier/kubechecks/pkg/config"
 	"github.com/zapier/kubechecks/pkg/repo"
 )
@@ -14,29 +15,8 @@
 }
 
 func NewArgocdMatcher(vcsToArgoMap config.VcsToArgoMap, repo *repo.Repo, repoPath string) (*ArgocdMatcher, error) {
-	log.Debug().Msgf("looking for %s repos", repo.CloneURL)
-	repoApps := vcsToArgoMap.GetAppsInRepo(repo.CloneURL)
-<<<<<<< HEAD
-	log.Debug().Msgf("found %d apps", repoApps.Count())
-
-	log.Debug().Msgf("creating fs for %s", repoPath)
-	fs := os.DirFS(repoPath)
-	log.Debug().Msg("following kustomize apps")
-	kustomizeAppFiles, err := vcsToArgoMap.WalkKustomizeApps(repo, fs)
-	if err != nil {
-		log.Warn().Err(err).Msgf("failed to follow kustomize files")
-=======
-	if repoApps == nil {
-		log.Debug().Msg("found no apps")
-	} else {
-		log.Debug().Msgf("found %d apps", repoApps.Count())
-	}
-
-	return &ArgocdMatcher{
-		appsDirectory: repoApps,
->>>>>>> 2209e2ad
-	}
-	log.Debug().Msgf("found %d apps", kustomizeAppFiles.Count())
+	repoApps := getArgocdApps(vcsToArgoMap, repo)
+	kustomizeAppFiles := getKustomizeApps(vcsToArgoMap, repo, repoPath)
 
 	appDirectory := new(config.AppDirectory).
 		Union(repoApps).
@@ -45,6 +25,35 @@
 	return &ArgocdMatcher{
 		appsDirectory: appDirectory,
 	}, nil
+}
+
+func logCounts(repoApps *config.AppDirectory) {
+	if repoApps == nil {
+		log.Debug().Msg("found no apps")
+	} else {
+		log.Debug().Msgf("found %d apps", repoApps.Count())
+	}
+}
+
+func getKustomizeApps(vcsToArgoMap config.VcsToArgoMap, repo *repo.Repo, repoPath string) *config.AppDirectory {
+	log.Debug().Msgf("creating fs for %s", repoPath)
+	fs := os.DirFS(repoPath)
+	log.Debug().Msg("following kustomize apps")
+	kustomizeAppFiles, err := vcsToArgoMap.WalkKustomizeApps(repo, fs)
+	if err != nil {
+		log.Warn().Err(err).Msgf("failed to follow kustomize files")
+	}
+
+	logCounts(kustomizeAppFiles)
+	return kustomizeAppFiles
+}
+
+func getArgocdApps(vcsToArgoMap config.VcsToArgoMap, repo *repo.Repo) *config.AppDirectory {
+	log.Debug().Msgf("looking for %s repos", repo.CloneURL)
+	repoApps := vcsToArgoMap.GetAppsInRepo(repo.CloneURL)
+
+	logCounts(repoApps)
+	return repoApps
 }
 
 func (a *ArgocdMatcher) AffectedApps(ctx context.Context, changeList []string) (AffectedItems, error) {
