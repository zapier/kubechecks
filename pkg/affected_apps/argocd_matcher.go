package affected_apps

import (
	"context"
<<<<<<< HEAD
	"github.com/zapier/kubechecks/pkg/config"

	"github.com/rs/zerolog/log"
	"github.com/zapier/kubechecks/pkg/app_directory"
=======
	"os"

	"github.com/rs/zerolog/log"

	"github.com/zapier/kubechecks/pkg/config"
>>>>>>> 3794ae99
	"github.com/zapier/kubechecks/pkg/repo"
)

type ArgocdMatcher struct {
	appsDirectory *config.AppDirectory
}

<<<<<<< HEAD
func NewArgocdMatcher(vcsToArgoMap config.VcsToArgoMap, repo *repo.Repo) *ArgocdMatcher {
	log.Debug().Msgf("looking for %s repos", repo.CloneURL)
	repoApps := vcsToArgoMap.GetAppsInRepo(repo.CloneURL)
=======
func NewArgocdMatcher(vcsToArgoMap config.VcsToArgoMap, repo *repo.Repo, repoPath string) (*ArgocdMatcher, error) {
	repoApps := getArgocdApps(vcsToArgoMap, repo)
	kustomizeAppFiles := getKustomizeApps(vcsToArgoMap, repo, repoPath)

	appDirectory := config.NewAppDirectory().
		Union(repoApps).
		Union(kustomizeAppFiles)

	return &ArgocdMatcher{
		appsDirectory: appDirectory,
	}, nil
}

func logCounts(repoApps *config.AppDirectory) {
>>>>>>> 3794ae99
	if repoApps == nil {
		log.Debug().Msg("found no apps")
	} else {
		log.Debug().Msgf("found %d apps", repoApps.Count())
	}
}

func getKustomizeApps(vcsToArgoMap config.VcsToArgoMap, repo *repo.Repo, repoPath string) *config.AppDirectory {
	log.Debug().Msgf("creating fs for %s", repoPath)
	fs := os.DirFS(repoPath)
	log.Debug().Msg("following kustomize apps")
	kustomizeAppFiles := vcsToArgoMap.WalkKustomizeApps(repo, fs)

	logCounts(kustomizeAppFiles)
	return kustomizeAppFiles
}

func getArgocdApps(vcsToArgoMap config.VcsToArgoMap, repo *repo.Repo) *config.AppDirectory {
	log.Debug().Msgf("looking for %s repos", repo.CloneURL)
	repoApps := vcsToArgoMap.GetAppsInRepo(repo.CloneURL)

	logCounts(repoApps)
	return repoApps
}

func (a *ArgocdMatcher) AffectedApps(ctx context.Context, changeList []string, targetBranch string) (AffectedItems, error) {
	if a.appsDirectory == nil {
		return AffectedItems{}, nil
	}

	appsSlice := a.appsDirectory.FindAppsBasedOnChangeList(changeList, targetBranch)
	return AffectedItems{Applications: appsSlice}, nil
}

var _ Matcher = new(ArgocdMatcher)<|MERGE_RESOLUTION|>--- conflicted
+++ resolved
@@ -2,18 +2,11 @@
 
 import (
 	"context"
-<<<<<<< HEAD
-	"github.com/zapier/kubechecks/pkg/config"
-
-	"github.com/rs/zerolog/log"
-	"github.com/zapier/kubechecks/pkg/app_directory"
-=======
 	"os"
 
 	"github.com/rs/zerolog/log"
 
 	"github.com/zapier/kubechecks/pkg/config"
->>>>>>> 3794ae99
 	"github.com/zapier/kubechecks/pkg/repo"
 )
 
@@ -21,11 +14,6 @@
 	appsDirectory *config.AppDirectory
 }
 
-<<<<<<< HEAD
-func NewArgocdMatcher(vcsToArgoMap config.VcsToArgoMap, repo *repo.Repo) *ArgocdMatcher {
-	log.Debug().Msgf("looking for %s repos", repo.CloneURL)
-	repoApps := vcsToArgoMap.GetAppsInRepo(repo.CloneURL)
-=======
 func NewArgocdMatcher(vcsToArgoMap config.VcsToArgoMap, repo *repo.Repo, repoPath string) (*ArgocdMatcher, error) {
 	repoApps := getArgocdApps(vcsToArgoMap, repo)
 	kustomizeAppFiles := getKustomizeApps(vcsToArgoMap, repo, repoPath)
@@ -40,7 +28,6 @@
 }
 
 func logCounts(repoApps *config.AppDirectory) {
->>>>>>> 3794ae99
 	if repoApps == nil {
 		log.Debug().Msg("found no apps")
 	} else {
