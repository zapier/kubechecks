package affected_apps

import (
	"context"
	"testing"

	"github.com/stretchr/testify/require"
<<<<<<< HEAD
=======

>>>>>>> 3794ae99
	"github.com/zapier/kubechecks/pkg/config"
	repo2 "github.com/zapier/kubechecks/pkg/repo"
)

func TestCreateNewMatcherWithNilVcsMap(t *testing.T) {
	// setup
	var (
<<<<<<< HEAD
		vcsMap config.VcsToArgoMap
		repo   repo2.Repo
=======
		repo repo2.Repo
		path string

		vcsMap = config.NewVcsToArgoMap()
>>>>>>> 3794ae99
	)

	// run test
	matcher, err := NewArgocdMatcher(vcsMap, &repo, path)
	require.NoError(t, err)

	// verify results
	require.NotNil(t, matcher.appsDirectory)
}

func TestFindAffectedAppsWithNilAppsDirectory(t *testing.T) {
	// setup
	var (
		ctx        = context.TODO()
		changeList = []string{"/go.mod"}
	)

	matcher := ArgocdMatcher{}
	items, err := matcher.AffectedApps(ctx, changeList, "main")

	// verify results
	require.NoError(t, err)
	require.Len(t, items.Applications, 0)
	require.Len(t, items.ApplicationSets, 0)
}<|MERGE_RESOLUTION|>--- conflicted
+++ resolved
@@ -5,10 +5,7 @@
 	"testing"
 
 	"github.com/stretchr/testify/require"
-<<<<<<< HEAD
-=======
 
->>>>>>> 3794ae99
 	"github.com/zapier/kubechecks/pkg/config"
 	repo2 "github.com/zapier/kubechecks/pkg/repo"
 )
@@ -16,15 +13,10 @@
 func TestCreateNewMatcherWithNilVcsMap(t *testing.T) {
 	// setup
 	var (
-<<<<<<< HEAD
-		vcsMap config.VcsToArgoMap
-		repo   repo2.Repo
-=======
 		repo repo2.Repo
 		path string
 
 		vcsMap = config.NewVcsToArgoMap()
->>>>>>> 3794ae99
 	)
 
 	// run test
